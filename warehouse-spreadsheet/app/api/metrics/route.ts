import { NextRequest, NextResponse } from 'next/server';
import { getServerSupabaseClient } from '@/lib/supabase/client';
import { getMetricEvaluator } from '@/lib/metrics/evaluator';
import type { Grain } from '@/types';

/**
 * POST /api/metrics
 *
 * Fetch a metric value for a specific time period
 *
 * Body:
 * {
 *   metricName: string,
 *   grain: 'quarter' | 'month' | 'year' | 'day',
 *   startDate: string (ISO date),
 *   endDate: string (ISO date),
 *   dimensions?: Record<string, string | string[]>
 * }
 */
export async function POST(request: NextRequest) {
  try {
    const body = await request.json();
    const { metricName, grain, startDate, endDate, dimensions } = body;

    console.log(`[Metrics API] Request for metric: ${metricName}`, {
      grain,
      startDate,
      endDate,
      dimensions
    });

    // Validate inputs
    if (!metricName || !grain || !startDate || !endDate) {
      console.error('[Metrics API] Missing required fields');
      return NextResponse.json(
        { error: 'Missing required fields: metricName, grain, startDate, endDate' },
        { status: 400 }
      );
    }

    const orgId = process.env.NEXT_PUBLIC_ORG_ID || 'default_org';
    const supabase = getServerSupabaseClient();

    // Find which model has this measure
    console.log('[Metrics API] Looking for model with measure:', metricName);
    const { data: models, error: modelsError } = await supabase
      .from('models_catalog')
      .select('id, name, measure_columns')
      .eq('org_id', orgId);

    if (modelsError) {
      console.error('[Metrics API] Error fetching models:', modelsError);
      throw modelsError;
    }

    console.log(`[Metrics API] Found ${models?.length || 0} models`);

    // Find the model that contains this metric (measure)
    const model = models?.find(m => 
      (m.measure_columns || []).includes(metricName)
    );

    if (!model) {
      console.error(`[Metrics API] No model found with measure: ${metricName}`);
      console.error(`[Metrics API] Available models and their measures:`, 
        models?.map(m => ({ name: m.name, measures: m.measure_columns }))
      );
      return NextResponse.json(
        { error: `Unknown metric: ${metricName}. No model found with this measure. Make sure the model is created and has been refreshed.` },
        { status: 404 }
      );
    }

    console.log(`[Metrics API] Found model: ${model.name} (${model.id})`);

    // Build metric definition from model
    const metricDef = {
      id: metricName,
      org_id: orgId,
      model_id: model.id,
      name: metricName,
      display_name: metricName.split('_').map(w => 
        w.charAt(0).toUpperCase() + w.slice(1)
      ).join(' '),
      measure_column: metricName,
      aggregation: 'sum' as const, // Models pre-aggregate, so we sum across days
      filters: [],
      format_type: 'number' as const,
    };

    // Evaluate metric using materialized data
    console.log('[Metrics API] Evaluating metric...');
    const evaluator = getMetricEvaluator();
    const result = await evaluator.evaluate(metricDef, {
      startDate,
      endDate,
      grain,
      dimensions,
    });

    console.log(`[Metrics API] ✅ Result: value=${result.value}, rows_scanned=${result.rowsScanned}`);

    return NextResponse.json({
      metric: metricName,
      display_name: metricDef.display_name,
      value: result.value,
      grain,
      period: {
        start: startDate,
        end: endDate,
      },
      format: {
        type: 'number',
      },
      cached: false,
      source: 'materialized',
      rows_scanned: result.rowsScanned,
    });
  } catch (error) {
<<<<<<< HEAD
    console.error('[Metrics API] ❌ Error:', error);
    return NextResponse.json(
      { error: error instanceof Error ? error.message : 'Internal server error' },
=======
    console.error('Metrics API error:', error);
    // Log the full error stack for debugging
    if (error instanceof Error) {
      console.error('Error message:', error.message);
      console.error('Error stack:', error.stack);
    }
    return NextResponse.json(
      {
        error: 'Internal server error',
        details: error instanceof Error ? error.message : String(error)
      },
>>>>>>> 2b38fce3
      { status: 500 }
    );
  }
}

/**
 * GET /api/metrics
 *
 * List all available metrics (derived from model measures)
 */
export async function GET() {
  try {
    const orgId = process.env.NEXT_PUBLIC_ORG_ID || 'default_org';
    const supabase = getServerSupabaseClient();

    // Get all models with their measures
    const { data: models, error } = await supabase
      .from('models_catalog')
      .select('id, name, measure_columns, dimension_columns')
      .eq('org_id', orgId);

    if (error) {
      throw error;
    }

    // Transform model measures into metrics
    const metrics: any[] = [];
    for (const model of models || []) {
      const measureColumns = model.measure_columns || [];
      const dimensionColumns = model.dimension_columns || [];
      
      for (const measure of measureColumns) {
        metrics.push({
          id: measure, // Use measure name as metric ID
          name: measure,
          display_name: measure.split('_').map((w: string) => 
            w.charAt(0).toUpperCase() + w.slice(1)
          ).join(' '),
          description: `${measure} from ${model.name} model`,
          model_id: model.id,
          model_name: model.name,
          measure_column: measure,
          dimensions: dimensionColumns,
          aggregation: 'sum', // Default, can be overridden
          format_type: 'number',
        });
      }
    }

    return NextResponse.json({
      metrics,
    });
  } catch (error) {
    console.error('List metrics API error:', error);
    return NextResponse.json(
      { error: error instanceof Error ? error.message : 'Internal server error' },
      { status: 500 }
    );
  }
}<|MERGE_RESOLUTION|>--- conflicted
+++ resolved
@@ -117,11 +117,6 @@
       rows_scanned: result.rowsScanned,
     });
   } catch (error) {
-<<<<<<< HEAD
-    console.error('[Metrics API] ❌ Error:', error);
-    return NextResponse.json(
-      { error: error instanceof Error ? error.message : 'Internal server error' },
-=======
     console.error('Metrics API error:', error);
     // Log the full error stack for debugging
     if (error instanceof Error) {
@@ -133,7 +128,6 @@
         error: 'Internal server error',
         details: error instanceof Error ? error.message : String(error)
       },
->>>>>>> 2b38fce3
       { status: 500 }
     );
   }
