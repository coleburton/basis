--- conflicted
+++ resolved
@@ -247,17 +247,7 @@
       headers: {
         'Content-Type': 'application/json',
       },
-<<<<<<< HEAD
-      body: JSON.stringify({
-        metricName,
-        grain: timeContext.grain,
-        startDate: timeContext.startDate,
-        endDate: timeContext.endDate,
-        dimensions: filters, // API expects 'dimensions' parameter
-      }),
-=======
       body: JSON.stringify(requestBody),
->>>>>>> 2b38fce3
     })
 
     console.log(`[MetricEvaluator] API response status:`, response.status, response.statusText)
