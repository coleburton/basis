"use client"

import { createContext, useContext, useState, useCallback, ReactNode, useRef, useEffect } from "react"
import { nanoid } from "nanoid"

export interface CellFormat {
  bold?: boolean
  italic?: boolean
  underline?: boolean
  align?: 'left' | 'center' | 'right'
  numberFormat?: 'general' | 'currency' | 'percentage' | 'text' | 'date'
}

export interface CellContent {
  raw: string
  format?: CellFormat
  metricRangeId?: string | null
}

export interface MetricRangeRowConfig {
  row: number
  formula: string
  label?: string
}

export interface MetricRangeConfig {
  id: string
  metricId: string
  columns: number[]
  rows: MetricRangeRowConfig[]
  displayName?: string
  metadata?: Record<string, unknown>
}

export interface MetricCellResult {
  value: number | string | null
  loading: boolean
  error: string | null
}

export interface Sheet {
  id: string
  name: string
  gridData: CellContent[][]
  metricRanges: Record<string, MetricRangeConfig>
  metricCells: Record<string, MetricCellResult>
  hyperformulaSheetId?: number
}

export type SaveStatus = 'saved' | 'saving' | 'unsaved' | 'error'

export interface WorkbookContextValue {
<<<<<<< HEAD
  workbookName: string
  sheets: Sheet[]
  activeSheetId: string
  activeSheet: Sheet | null
  hasUnsavedChanges: boolean
  lastSavedAt: Date | null
=======
  // Workbook metadata
  workbookId: string | null
  workbookName: string
  saveStatus: SaveStatus

  // Sheets
  sheets: Sheet[]
  activeSheetId: string
  activeSheet: Sheet | null

  // Sheet operations
>>>>>>> 2b38fce3
  addSheet: (name?: string) => string
  deleteSheet: (sheetId: string) => void
  renameSheet: (sheetId: string, newName: string) => void
  setActiveSheet: (sheetId: string) => void
  updateSheetData: (sheetId: string, gridData: CellContent[][]) => void
  updateSheetMetricRanges: (sheetId: string, metricRanges: Record<string, MetricRangeConfig>) => void
  updateSheetMetricCells: (sheetId: string, metricCells: Record<string, MetricCellResult>) => void
  getSheet: (sheetId: string) => Sheet | null
  getSheetByName: (name: string) => Sheet | null
<<<<<<< HEAD
  loadWorkbookData?: (workbook: any) => void
  saveWorkbookData?: (workbookId: string) => Promise<boolean>
  markDirty: () => void
  markClean: () => void
=======

  // Persistence operations
  loadWorkbook: (id: string) => Promise<void>
  saveWorkbook: () => Promise<void>
  createWorkbook: (name: string, description?: string) => Promise<string>
  renameWorkbook: (newName: string) => void
>>>>>>> 2b38fce3
}

const WorkbookContext = createContext<WorkbookContextValue | null>(null)

// Create initial grid data
const createInitialGridData = (): CellContent[][] => {
  const initialData = [
    ["", "Q1 2024", "Q2 2024", "Q3 2024", "Q4 2024", "Total"],
    ["Revenue", "1,250,000", "1,380,000", "1,520,000", "1,680,000", "5,830,000"],
    ["Cost of Goods Sold", "450,000", "495,000", "545,000", "600,000", "2,090,000"],
    ["Gross Profit", "800,000", "885,000", "975,000", "1,080,000", "3,740,000"],
    ["Operating Expenses", "320,000", "335,000", "350,000", "365,000", "1,370,000"],
    ["EBITDA", "480,000", "550,000", "625,000", "715,000", "2,370,000"],
    ["", "", "", "", "", ""],
    ["Gross Margin %", "64.0%", "64.1%", "64.1%", "64.3%", "64.2%"],
    ["EBITDA Margin %", "38.4%", "39.9%", "41.1%", "42.6%", "40.7%"],
  ]

  const NUM_ROWS = 50
  const NUM_COLS = 10
  const grid: CellContent[][] = []

  for (let i = 0; i < NUM_ROWS; i++) {
    grid[i] = []
    for (let j = 0; j < NUM_COLS; j++) {
      const initialValue = initialData[i]?.[j] ?? ""
      grid[i][j] = { raw: initialValue }
    }
  }

  return grid
}

const createEmptyGridData = (): CellContent[][] => {
  const NUM_ROWS = 50
  const NUM_COLS = 10
  const grid: CellContent[][] = []

  for (let i = 0; i < NUM_ROWS; i++) {
    grid[i] = []
    for (let j = 0; j < NUM_COLS; j++) {
      grid[i][j] = { raw: "" }
    }
  }

  return grid
}

export function WorkbookProvider({ 
  children,
  initialWorkbookId
}: { 
  children: ReactNode
  initialWorkbookId?: string | null
}) {
  const sheetCounter = useRef(1)
  const saveTimeoutRef = useRef<NodeJS.Timeout>()
  const hasLoadedInitialWorkbook = useRef(false)

  // Workbook state
  const [workbookId, setWorkbookId] = useState<string | null>(null)
  const [workbookName, setWorkbookName] = useState<string>("Untitled Workbook")
  const [saveStatus, setSaveStatus] = useState<SaveStatus>('saved')

  const [workbookName, setWorkbookName] = useState<string>("Untitled Workbook")
  const [sheets, setSheets] = useState<Sheet[]>(() => [
    {
      id: nanoid(),
      name: "Sheet1",
      gridData: createEmptyGridData(),
      metricRanges: {},
      metricCells: {},
    }
  ])

  const [activeSheetId, setActiveSheetId] = useState<string>(() => sheets[0]?.id || "")
  const [hasUnsavedChanges, setHasUnsavedChanges] = useState(false)
  const [lastSavedAt, setLastSavedAt] = useState<Date | null>(null)

  const activeSheet = sheets.find(s => s.id === activeSheetId) || null
  
  const markDirty = useCallback(() => {
    setHasUnsavedChanges(true)
  }, [])
  
  const markClean = useCallback(() => {
    setHasUnsavedChanges(false)
    setLastSavedAt(new Date())
  }, [])

  const addSheet = useCallback((name?: string) => {
    const newSheetId = nanoid()
    const newSheetName = name || `Sheet${sheetCounter.current + 1}`
    sheetCounter.current++

    setSheets(prev => [
      ...prev,
      {
        id: newSheetId,
        name: newSheetName,
        gridData: createEmptyGridData(),
        metricRanges: {},
        metricCells: {},
      }
    ])

    return newSheetId
  }, [])

  const deleteSheet = useCallback((sheetId: string) => {
    setSheets(prev => {
      const filtered = prev.filter(s => s.id !== sheetId)

      // Don't allow deleting the last sheet
      if (filtered.length === 0) {
        return prev
      }

      // If we deleted the active sheet, switch to the first remaining sheet
      if (sheetId === activeSheetId) {
        setActiveSheetId(filtered[0].id)
      }

      return filtered
    })
  }, [activeSheetId])

  const renameSheet = useCallback((sheetId: string, newName: string) => {
    setSheets(prev => prev.map(sheet =>
      sheet.id === sheetId ? { ...sheet, name: newName } : sheet
    ))
  }, [])

  const setActiveSheetFunc = useCallback((sheetId: string) => {
    setActiveSheetId(sheetId)
  }, [])

  const updateSheetData = useCallback((sheetId: string, gridData: CellContent[][]) => {
    setSheets(prev => prev.map(sheet =>
      sheet.id === sheetId ? { ...sheet, gridData } : sheet
    ))
    markDirty()
  }, [markDirty])

  const updateSheetMetricRanges = useCallback((sheetId: string, metricRanges: Record<string, MetricRangeConfig>) => {
    setSheets(prev => prev.map(sheet =>
      sheet.id === sheetId ? { ...sheet, metricRanges } : sheet
    ))
    markDirty()
  }, [markDirty])

  const updateSheetMetricCells = useCallback((sheetId: string, metricCells: Record<string, MetricCellResult>) => {
    setSheets(prev => prev.map(sheet =>
      sheet.id === sheetId ? { ...sheet, metricCells } : sheet
    ))
    // Don't mark dirty for metric cell updates - these are calculated values, not user edits
  }, [])

  const getSheet = useCallback((sheetId: string): Sheet | null => {
    return sheets.find(s => s.id === sheetId) || null
  }, [sheets])

  const getSheetByName = useCallback((name: string): Sheet | null => {
    return sheets.find(s => s.name === name) || null
  }, [sheets])

<<<<<<< HEAD
  // Helper function to convert old flat coordinate format to gridData array format
  const convertCellDataFormat = useCallback((cell_data: any): { gridData: CellContent[][], metricRanges: Record<string, MetricRangeConfig>, metricCells: Record<string, MetricCellResult> } => {
    // If no data, return empty
    if (!cell_data || Object.keys(cell_data).length === 0) {
      return {
        gridData: createEmptyGridData(),
        metricRanges: {},
        metricCells: {},
      }
    }
    
    // If already in new format with gridData array
    if (cell_data.gridData && Array.isArray(cell_data.gridData)) {
      return {
        gridData: cell_data.gridData.length > 0 ? cell_data.gridData : createEmptyGridData(),
        metricRanges: cell_data.metricRanges || {},
        metricCells: cell_data.metricCells || {},
      }
    }
    
    // Convert old flat coordinate format like {"0,1": {raw: "Q1 2024"}}
    const gridData = createEmptyGridData()
    for (const [key, value] of Object.entries(cell_data)) {
      if (key.includes(',')) {
        const [row, col] = key.split(',').map(Number)
        if (gridData[row] && gridData[row][col]) {
          gridData[row][col] = value as CellContent
        }
      }
    }
    
    return {
      gridData,
      metricRanges: {},
      metricCells: {},
    }
  }, [])

  const loadWorkbookData = useCallback((workbook: any) => {
    console.log('[WorkbookContext] Loading workbook data:', workbook)
    
    // Set workbook name
    if (workbook.name) {
      setWorkbookName(workbook.name)
    }
    
    if (workbook.sheets && workbook.sheets.length > 0) {
      const loadedSheets = workbook.sheets.map((sheet: any) => {
        // Convert cell_data to the expected format
        const cellData = convertCellDataFormat(sheet.cell_data)
        
        return {
          id: sheet.id,
          name: sheet.name || 'Untitled',
          gridData: cellData.gridData,
          metricRanges: cellData.metricRanges,
          metricCells: cellData.metricCells,
        }
      })
      
      console.log('[WorkbookContext] Loaded sheets:', loadedSheets.map((s: Sheet) => ({ id: s.id, name: s.name })))
      setSheets(loadedSheets)
      setActiveSheetId(loadedSheets[0].id)
      // Mark as clean since we just loaded from DB
      setHasUnsavedChanges(false)
      setLastSavedAt(new Date())
    }
  }, [convertCellDataFormat])

  const saveWorkbookData = useCallback(async (workbookId: string) => {
    console.log('[WorkbookContext] Saving workbook:', workbookId)
    
    try {
      const sheetsToSave = sheets.map((sheet, index) => ({
        id: sheet.id,
        name: sheet.name,
        position: index,
        cell_data: {
          gridData: sheet.gridData,
          metricRanges: sheet.metricRanges,
          metricCells: sheet.metricCells,
        },
      }))

      console.log('[WorkbookContext] Saving cell_data structure:', {
        sheetCount: sheetsToSave.length,
        hasGridData: !!sheetsToSave[0]?.cell_data?.gridData,
        gridDataLength: sheetsToSave[0]?.cell_data?.gridData?.length,
        isArray: Array.isArray(sheetsToSave[0]?.cell_data?.gridData)
      })

      const response = await fetch(`/api/workbooks/${workbookId}`, {
        method: 'PATCH',
        headers: { 'Content-Type': 'application/json' },
        body: JSON.stringify({ sheets: sheetsToSave }),
=======
  // Persistence functions
  const loadWorkbook = useCallback(async (id: string) => {
    try {
      setSaveStatus('saving')
      const response = await fetch(`/api/workbooks/${id}`)

      if (!response.ok) {
        throw new Error('Failed to load workbook')
      }

      const data = await response.json()

      setWorkbookId(data.id)
      setWorkbookName(data.name)
      setSheets(data.sheets)
      setActiveSheetId(data.sheets[0]?.id || '')
      setSaveStatus('saved')
    } catch (error) {
      console.error('Error loading workbook:', error)
      setSaveStatus('error')
      throw error
    }
  }, [])

  const saveWorkbook = useCallback(async () => {
    if (!workbookId) {
      console.warn('Cannot save: no workbook ID')
      return
    }

    try {
      setSaveStatus('saving')

      const response = await fetch(`/api/workbooks/${workbookId}`, {
        method: 'PUT',
        headers: { 'Content-Type': 'application/json' },
        body: JSON.stringify({
          name: workbookName,
          sheets: sheets.map(sheet => ({
            id: sheet.id,
            name: sheet.name,
            gridData: sheet.gridData,
            metricRanges: sheet.metricRanges,
            hyperformulaSheetId: sheet.hyperformulaSheetId
          }))
        })
>>>>>>> 2b38fce3
      })

      if (!response.ok) {
        throw new Error('Failed to save workbook')
      }

<<<<<<< HEAD
      console.log('[WorkbookContext] ✅ Workbook saved successfully')
      markClean()
      return true
    } catch (error) {
      console.error('[WorkbookContext] Save error:', error)
      return false
    }
  }, [sheets, markClean])

  const value: WorkbookContextValue = {
    workbookName,
    sheets,
    activeSheetId,
    activeSheet,
    hasUnsavedChanges,
    lastSavedAt,
=======
      setSaveStatus('saved')
    } catch (error) {
      console.error('Error saving workbook:', error)
      setSaveStatus('error')
      throw error
    }
  }, [workbookId, workbookName, sheets])

  const createWorkbook = useCallback(async (name: string, description?: string): Promise<string> => {
    try {
      setSaveStatus('saving')

      const response = await fetch('/api/workbooks', {
        method: 'POST',
        headers: { 'Content-Type': 'application/json' },
        body: JSON.stringify({ name, description })
      })

      if (!response.ok) {
        throw new Error('Failed to create workbook')
      }

      const data = await response.json()
      const newWorkbookId = data.workbook.id

      setWorkbookId(newWorkbookId)
      setWorkbookName(name)
      setSheets(data.workbook.sheets.map((s: any) => ({
        ...s,
        gridData: createEmptyGridData(),
        metricCells: {}
      })))
      setActiveSheetId(data.workbook.sheets[0]?.id || '')
      setSaveStatus('saved')

      return newWorkbookId
    } catch (error) {
      console.error('Error creating workbook:', error)
      setSaveStatus('error')
      throw error
    }
  }, [])

  const renameWorkbook = useCallback((newName: string) => {
    setWorkbookName(newName)
    setSaveStatus('unsaved')
  }, [])

  // Load initial workbook on mount if provided
  useEffect(() => {
    if (initialWorkbookId && !hasLoadedInitialWorkbook.current && !workbookId) {
      hasLoadedInitialWorkbook.current = true
      loadWorkbook(initialWorkbookId).catch((error) => {
        console.error('Failed to load initial workbook:', error)
      })
    }
  }, [initialWorkbookId, workbookId, loadWorkbook])

  // Debounced auto-save
  const debouncedSave = useCallback(() => {
    if (!workbookId) return // Don't save if workbook hasn't been created yet

    setSaveStatus('unsaved')

    // Clear existing timeout
    if (saveTimeoutRef.current) {
      clearTimeout(saveTimeoutRef.current)
    }

    // Save after 3 seconds of inactivity
    saveTimeoutRef.current = setTimeout(() => {
      saveWorkbook()
    }, 3000)
  }, [workbookId, saveWorkbook])

  // Auto-save when sheets change
  useEffect(() => {
    if (workbookId) {
      debouncedSave()
    }
  }, [sheets, workbookName, debouncedSave, workbookId])

  // Cleanup timeout on unmount
  useEffect(() => {
    return () => {
      if (saveTimeoutRef.current) {
        clearTimeout(saveTimeoutRef.current)
      }
    }
  }, [])

  const value: WorkbookContextValue = {
    // Workbook metadata
    workbookId,
    workbookName,
    saveStatus,

    // Sheets
    sheets,
    activeSheetId,
    activeSheet,

    // Sheet operations
>>>>>>> 2b38fce3
    addSheet,
    deleteSheet,
    renameSheet,
    setActiveSheet: setActiveSheetFunc,
    updateSheetData,
    updateSheetMetricRanges,
    updateSheetMetricCells,
    getSheet,
    getSheetByName,
<<<<<<< HEAD
    loadWorkbookData,
    saveWorkbookData,
    markDirty,
    markClean,
=======

    // Persistence operations
    loadWorkbook,
    saveWorkbook,
    createWorkbook,
    renameWorkbook,
>>>>>>> 2b38fce3
  }

  return (
    <WorkbookContext.Provider value={value}>
      {children}
    </WorkbookContext.Provider>
  )
}

export function useWorkbook() {
  const context = useContext(WorkbookContext)
  if (!context) {
    throw new Error("useWorkbook must be used within WorkbookProvider")
  }
  return context
}<|MERGE_RESOLUTION|>--- conflicted
+++ resolved
@@ -50,14 +50,6 @@
 export type SaveStatus = 'saved' | 'saving' | 'unsaved' | 'error'
 
 export interface WorkbookContextValue {
-<<<<<<< HEAD
-  workbookName: string
-  sheets: Sheet[]
-  activeSheetId: string
-  activeSheet: Sheet | null
-  hasUnsavedChanges: boolean
-  lastSavedAt: Date | null
-=======
   // Workbook metadata
   workbookId: string | null
   workbookName: string
@@ -69,7 +61,6 @@
   activeSheet: Sheet | null
 
   // Sheet operations
->>>>>>> 2b38fce3
   addSheet: (name?: string) => string
   deleteSheet: (sheetId: string) => void
   renameSheet: (sheetId: string, newName: string) => void
@@ -79,19 +70,12 @@
   updateSheetMetricCells: (sheetId: string, metricCells: Record<string, MetricCellResult>) => void
   getSheet: (sheetId: string) => Sheet | null
   getSheetByName: (name: string) => Sheet | null
-<<<<<<< HEAD
-  loadWorkbookData?: (workbook: any) => void
-  saveWorkbookData?: (workbookId: string) => Promise<boolean>
-  markDirty: () => void
-  markClean: () => void
-=======
 
   // Persistence operations
   loadWorkbook: (id: string) => Promise<void>
   saveWorkbook: () => Promise<void>
   createWorkbook: (name: string, description?: string) => Promise<string>
   renameWorkbook: (newName: string) => void
->>>>>>> 2b38fce3
 }
 
 const WorkbookContext = createContext<WorkbookContextValue | null>(null)
@@ -258,103 +242,6 @@
     return sheets.find(s => s.name === name) || null
   }, [sheets])
 
-<<<<<<< HEAD
-  // Helper function to convert old flat coordinate format to gridData array format
-  const convertCellDataFormat = useCallback((cell_data: any): { gridData: CellContent[][], metricRanges: Record<string, MetricRangeConfig>, metricCells: Record<string, MetricCellResult> } => {
-    // If no data, return empty
-    if (!cell_data || Object.keys(cell_data).length === 0) {
-      return {
-        gridData: createEmptyGridData(),
-        metricRanges: {},
-        metricCells: {},
-      }
-    }
-    
-    // If already in new format with gridData array
-    if (cell_data.gridData && Array.isArray(cell_data.gridData)) {
-      return {
-        gridData: cell_data.gridData.length > 0 ? cell_data.gridData : createEmptyGridData(),
-        metricRanges: cell_data.metricRanges || {},
-        metricCells: cell_data.metricCells || {},
-      }
-    }
-    
-    // Convert old flat coordinate format like {"0,1": {raw: "Q1 2024"}}
-    const gridData = createEmptyGridData()
-    for (const [key, value] of Object.entries(cell_data)) {
-      if (key.includes(',')) {
-        const [row, col] = key.split(',').map(Number)
-        if (gridData[row] && gridData[row][col]) {
-          gridData[row][col] = value as CellContent
-        }
-      }
-    }
-    
-    return {
-      gridData,
-      metricRanges: {},
-      metricCells: {},
-    }
-  }, [])
-
-  const loadWorkbookData = useCallback((workbook: any) => {
-    console.log('[WorkbookContext] Loading workbook data:', workbook)
-    
-    // Set workbook name
-    if (workbook.name) {
-      setWorkbookName(workbook.name)
-    }
-    
-    if (workbook.sheets && workbook.sheets.length > 0) {
-      const loadedSheets = workbook.sheets.map((sheet: any) => {
-        // Convert cell_data to the expected format
-        const cellData = convertCellDataFormat(sheet.cell_data)
-        
-        return {
-          id: sheet.id,
-          name: sheet.name || 'Untitled',
-          gridData: cellData.gridData,
-          metricRanges: cellData.metricRanges,
-          metricCells: cellData.metricCells,
-        }
-      })
-      
-      console.log('[WorkbookContext] Loaded sheets:', loadedSheets.map((s: Sheet) => ({ id: s.id, name: s.name })))
-      setSheets(loadedSheets)
-      setActiveSheetId(loadedSheets[0].id)
-      // Mark as clean since we just loaded from DB
-      setHasUnsavedChanges(false)
-      setLastSavedAt(new Date())
-    }
-  }, [convertCellDataFormat])
-
-  const saveWorkbookData = useCallback(async (workbookId: string) => {
-    console.log('[WorkbookContext] Saving workbook:', workbookId)
-    
-    try {
-      const sheetsToSave = sheets.map((sheet, index) => ({
-        id: sheet.id,
-        name: sheet.name,
-        position: index,
-        cell_data: {
-          gridData: sheet.gridData,
-          metricRanges: sheet.metricRanges,
-          metricCells: sheet.metricCells,
-        },
-      }))
-
-      console.log('[WorkbookContext] Saving cell_data structure:', {
-        sheetCount: sheetsToSave.length,
-        hasGridData: !!sheetsToSave[0]?.cell_data?.gridData,
-        gridDataLength: sheetsToSave[0]?.cell_data?.gridData?.length,
-        isArray: Array.isArray(sheetsToSave[0]?.cell_data?.gridData)
-      })
-
-      const response = await fetch(`/api/workbooks/${workbookId}`, {
-        method: 'PATCH',
-        headers: { 'Content-Type': 'application/json' },
-        body: JSON.stringify({ sheets: sheetsToSave }),
-=======
   // Persistence functions
   const loadWorkbook = useCallback(async (id: string) => {
     try {
@@ -401,31 +288,12 @@
             hyperformulaSheetId: sheet.hyperformulaSheetId
           }))
         })
->>>>>>> 2b38fce3
       })
 
       if (!response.ok) {
         throw new Error('Failed to save workbook')
       }
 
-<<<<<<< HEAD
-      console.log('[WorkbookContext] ✅ Workbook saved successfully')
-      markClean()
-      return true
-    } catch (error) {
-      console.error('[WorkbookContext] Save error:', error)
-      return false
-    }
-  }, [sheets, markClean])
-
-  const value: WorkbookContextValue = {
-    workbookName,
-    sheets,
-    activeSheetId,
-    activeSheet,
-    hasUnsavedChanges,
-    lastSavedAt,
-=======
       setSaveStatus('saved')
     } catch (error) {
       console.error('Error saving workbook:', error)
@@ -529,7 +397,6 @@
     activeSheet,
 
     // Sheet operations
->>>>>>> 2b38fce3
     addSheet,
     deleteSheet,
     renameSheet,
@@ -539,19 +406,12 @@
     updateSheetMetricCells,
     getSheet,
     getSheetByName,
-<<<<<<< HEAD
-    loadWorkbookData,
-    saveWorkbookData,
-    markDirty,
-    markClean,
-=======
 
     // Persistence operations
     loadWorkbook,
     saveWorkbook,
     createWorkbook,
     renameWorkbook,
->>>>>>> 2b38fce3
   }
 
   return (
