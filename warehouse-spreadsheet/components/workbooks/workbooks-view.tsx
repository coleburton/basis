--- conflicted
+++ resolved
@@ -1,10 +1,7 @@
 "use client"
 
 import { useState, useEffect } from "react"
-<<<<<<< HEAD
-=======
 import { useRouter } from "next/navigation"
->>>>>>> 2b38fce3
 import { Button } from "@/components/ui/button"
 import { Input } from "@/components/ui/input"
 import { Badge } from "@/components/ui/badge"
@@ -31,12 +28,6 @@
 interface Workbook {
   id: string
   name: string
-<<<<<<< HEAD
-  org_id: string
-  created_by: string
-  created_at: string
-  updated_at: string
-=======
   description: string
   created_at: string
   updated_at: string
@@ -44,7 +35,6 @@
   starred?: boolean
   scenarios?: number
   author?: string
->>>>>>> 2b38fce3
 }
 
 export function WorkbooksView() {
@@ -96,39 +86,6 @@
         throw new Error('Failed to create workbook')
       }
 
-<<<<<<< HEAD
-      // Success! Reload workbooks and close dialog
-      await loadWorkbooks()
-      setIsCreateDialogOpen(false)
-      setNewWorkbookName("")
-      setNewWorkbookDescription("")
-    } catch (error) {
-      console.error('Failed to create workbook:', error)
-      alert('Failed to create workbook')
-    } finally {
-      setCreating(false)
-    }
-  }
-
-  const formatDate = (dateStr: string) => {
-    const date = new Date(dateStr)
-    const now = new Date()
-    const diff = now.getTime() - date.getTime()
-    const hours = Math.floor(diff / (1000 * 60 * 60))
-    const days = Math.floor(hours / 24)
-    
-    if (days > 7) {
-      const weeks = Math.floor(days / 7)
-      return `${weeks} week${weeks > 1 ? 's' : ''} ago`
-    }
-    if (days > 0) return `${days} day${days > 1 ? 's' : ''} ago`
-    if (hours > 0) return `${hours} hour${hours > 1 ? 's' : ''} ago`
-    return 'Just now'
-  }
-
-  const filteredWorkbooks = workbooks.filter((workbook) =>
-    workbook.name.toLowerCase().includes(searchQuery.toLowerCase())
-=======
   // Load workbooks on mount
   useEffect(() => {
     loadWorkbooks()
@@ -185,7 +142,6 @@
     (workbook) =>
       workbook.name.toLowerCase().includes(searchQuery.toLowerCase()) ||
       workbook.description.toLowerCase().includes(searchQuery.toLowerCase()),
->>>>>>> 2b38fce3
   )
 
   if (loading) {
@@ -278,25 +234,15 @@
                   <Button 
                     variant="outline" 
                     onClick={() => setIsCreateDialogOpen(false)}
-<<<<<<< HEAD
-                    disabled={creating}
-=======
                     disabled={isCreating}
->>>>>>> 2b38fce3
                   >
                     Cancel
                   </Button>
                   <Button 
                     onClick={handleCreateWorkbook}
-<<<<<<< HEAD
-                    disabled={creating || !newWorkbookName.trim()}
-                  >
-                    {creating ? 'Creating...' : 'Create Workbook'}
-=======
                     disabled={isCreating || !newWorkbookName.trim()}
                   >
                     {isCreating ? "Creating..." : "Create Workbook"}
->>>>>>> 2b38fce3
                   </Button>
                 </DialogFooter>
               </DialogContent>
@@ -321,9 +267,6 @@
             </div>
           )}
 
-<<<<<<< HEAD
-          {filteredWorkbooks.length === 0 && (
-=======
           {/* All Workbooks */}
           <div>
             <h3 className="mb-4 font-sans text-lg font-semibold text-foreground">
@@ -341,7 +284,6 @@
               <div className="mb-4 text-muted-foreground">Loading workbooks...</div>
             </div>
           ) : filteredWorkbooks.length === 0 ? (
->>>>>>> 2b38fce3
             <div className="flex flex-col items-center justify-center py-16 text-center">
               <FileText className="mb-4 h-12 w-12 text-muted-foreground" />
               <h3 className="mb-2 font-sans text-lg font-semibold text-foreground">No workbooks found</h3>
@@ -362,15 +304,6 @@
   )
 }
 
-<<<<<<< HEAD
-function WorkbookCard({ 
-  workbook, 
-  formatDate 
-}: { 
-  workbook: Workbook
-  formatDate: (date: string) => string
-}) {
-=======
 function WorkbookCard({ workbook }: { workbook: Workbook }) {
   const formatDate = (dateString: string) => {
     const date = new Date(dateString)
@@ -386,7 +319,6 @@
     return date.toLocaleDateString()
   }
 
->>>>>>> 2b38fce3
   return (
     <Card className="group transition-shadow hover:shadow-md">
       <CardHeader>
@@ -397,13 +329,7 @@
                 {workbook.name}
               </a>
             </CardTitle>
-<<<<<<< HEAD
-            <CardDescription className="text-xs">
-              Created {formatDate(workbook.created_at)}
-            </CardDescription>
-=======
             <CardDescription className="text-xs">{workbook.description || 'No description'}</CardDescription>
->>>>>>> 2b38fce3
           </div>
           <DropdownMenu>
             <DropdownMenuTrigger asChild>
@@ -417,8 +343,6 @@
                   <FileText className="mr-2 h-4 w-4" />
                   Open
                 </a>
-<<<<<<< HEAD
-=======
               </DropdownMenuItem>
               <DropdownMenuItem>
                 {workbook.starred ? (
@@ -432,7 +356,6 @@
                     Star
                   </>
                 )}
->>>>>>> 2b38fce3
               </DropdownMenuItem>
               <DropdownMenuItem>
                 <Copy className="mr-2 h-4 w-4" />
@@ -450,13 +373,6 @@
       <CardContent>
         <div className="space-y-2">
           <div className="flex items-center gap-4 text-xs text-muted-foreground">
-<<<<<<< HEAD
-            <div className="flex items-center gap-1.5">
-              <Clock className="h-3.5 w-3.5" />
-              <span>Modified {formatDate(workbook.updated_at)}</span>
-            </div>
-          </div>
-=======
             {workbook.author && (
               <div className="flex items-center gap-1.5">
                 <User className="h-3.5 w-3.5" />
@@ -475,7 +391,6 @@
               </Badge>
             </div>
           )}
->>>>>>> 2b38fce3
         </div>
       </CardContent>
     </Card>
