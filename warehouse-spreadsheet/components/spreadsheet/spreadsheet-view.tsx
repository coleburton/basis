--- conflicted
+++ resolved
@@ -22,18 +22,8 @@
   numberFormat?: 'general' | 'currency' | 'percentage' | 'text' | 'date'
 }
 
-<<<<<<< HEAD
-interface SpreadsheetViewProps {
-  workbookId?: string
-}
-
-export function SpreadsheetView({ workbookId }: SpreadsheetViewProps = {}) {
-  const { saveWorkbookData, hasUnsavedChanges } = useWorkbook()
-  const [saving, setSaving] = useState(false)
-=======
 export function SpreadsheetView() {
   const searchParams = useSearchParams()
->>>>>>> 2b38fce3
   const [activeCell, setActiveCell] = useState({ row: 0, col: 0 })
   const [formula, setFormula] = useState("")
   const [isInsertMetricOpen, setIsInsertMetricOpen] = useState(false)
@@ -249,45 +239,6 @@
   }, [])
 
   return (
-<<<<<<< HEAD
-    <SpreadsheetViewInner
-      workbookId={workbookId}
-      saving={saving}
-      hasUnsavedChanges={hasUnsavedChanges}
-      handleSave={handleSave}
-      formula={formula}
-      activeCell={activeCell}
-      isInsertMetricOpen={isInsertMetricOpen}
-      isMetricsCollapsed={isMetricsCollapsed}
-      currentFormat={currentFormat}
-      detectedRanges={detectedRanges}
-      editingMetricRange={editingMetricRange}
-      metricCells={metricCells}
-      gridRef={gridRef}
-      setIsInsertMetricOpen={setIsInsertMetricOpen}
-      setIsMetricsCollapsed={setIsMetricsCollapsed}
-      setEditingMetricRange={setEditingMetricRange}
-      setActiveCell={setActiveCell}
-      handleGridFormulaChange={wrappedHandleGridFormulaChange}
-      handleFormulaInputChange={handleFormulaInputChange}
-      handleFormulaCommit={handleFormulaCommit}
-      handleFormulaCancel={handleFormulaCancel}
-      handleFormulaFocus={handleFormulaFocus}
-      handleFormulaToggleAnchor={handleFormulaToggleAnchor}
-      handleCellChange={handleCellChange}
-      handleEditMetricRange={handleEditMetricRange}
-      handleNavigateToMetric={handleNavigateToMetric}
-      handleBold={handleBold}
-      handleItalic={handleItalic}
-      handleUnderline={handleUnderline}
-      handleAlign={handleAlign}
-      handleNumberFormat={handleNumberFormat}
-      updateCurrentFormat={updateCurrentFormat}
-      handleCellClickWrapper={handleCellClickWrapper}
-      gridEditingState={gridEditingState}
-      onGridEditingStateChange={setGridEditingState}
-    />
-=======
     <WorkbookProvider initialWorkbookId={workbookIdFromUrl}>
       <SpreadsheetViewInner
         formula={formula}
@@ -324,7 +275,6 @@
         detectRangesCallback={detectRangesCallback}
       />
     </WorkbookProvider>
->>>>>>> 2b38fce3
   )
 }
 
@@ -369,14 +319,8 @@
 
 // Inner component that has access to WorkbookContext
 function SpreadsheetViewInner(props: SpreadsheetViewInnerProps) {
-<<<<<<< HEAD
-  const { workbookId, saving, hasUnsavedChanges, handleSave } = props
-  const { activeSheet } = useWorkbook()
-  
-=======
   const { activeSheet, workbookName, saveStatus, saveWorkbook } = useWorkbook()
 
->>>>>>> 2b38fce3
   // Get metric ranges from active sheet
   const metricRanges = activeSheet?.metricRanges ?? {}
 
@@ -443,26 +387,6 @@
   return (
     <div className="flex h-screen flex-col bg-background">
       {/* Top Toolbar */}
-<<<<<<< HEAD
-      <div className="flex items-center gap-2 px-4 py-2 border-b border-border">
-        <SpreadsheetToolbar
-          workbookId={workbookId}
-          saving={saving}
-          hasUnsavedChanges={hasUnsavedChanges}
-          onSave={handleSave}
-          onInsertMetric={() => {
-            setEditingMetricRange(null)
-            setIsInsertMetricOpen(true)
-          }}
-          onBold={handleBold}
-          onItalic={handleItalic}
-          onUnderline={handleUnderline}
-          onAlign={handleAlign}
-          onNumberFormat={handleNumberFormat}
-          currentFormat={currentFormat}
-        />
-      </div>
-=======
       <SpreadsheetToolbar
         workbookName={workbookName}
         saveStatus={saveStatus}
@@ -478,7 +402,6 @@
         onNumberFormat={handleNumberFormat}
         currentFormat={currentFormat}
       />
->>>>>>> 2b38fce3
 
       {/* Formula Bar */}
       <FormulaBar
